--- conflicted
+++ resolved
@@ -146,15 +146,11 @@
     }
     fn evaluate_rules(&self, acc: &mut Vec<DMLStyleError>, rules: &CurrentRules, aux: AuxParams) {
         rules.sp_brace.check(acc, SpBracesArgs::from_compound(self));
-<<<<<<< HEAD
-        rules.in3.check(acc, IN3Args::from_compound_content(self, &mut aux.depth));
+        rules.in3.check(acc, IN3Args::from_compound_content(self, aux.depth));
         rules.in4.check(acc, IN4Args::from_compound_content(self));
-=======
-        rules.in3.check(acc, IN3Args::from_compound_content(self, aux.depth));
     }
     fn should_increment_depth(&self) -> bool {
         true
->>>>>>> 1b143792
     }
 }
 
@@ -934,7 +930,7 @@
                      &self.hashelse)
     }
     fn evaluate_rules(&self, acc: &mut Vec<DMLStyleError>,
-                      rules: &CurrentRules, _aux: &mut AuxParams)
+                      rules: &CurrentRules, _aux: AuxParams)
     {
         rules.in4.check(acc, IN4Args::from_switch_hash_if(self));
     }
@@ -1114,7 +1110,7 @@
                      &self.rbrace)
     }
     fn evaluate_rules(&self, acc: &mut Vec<DMLStyleError>,
-                      rules: &CurrentRules, _aux: &mut AuxParams)
+                      rules: &CurrentRules, _aux: AuxParams)
     {
         rules.in4.check(acc, IN4Args::from_switch_content(self));
     }
