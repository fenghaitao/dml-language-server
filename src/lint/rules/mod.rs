pub mod spacing;
pub mod indentation;

#[cfg(test)]
pub mod tests;

use spacing::{SpBracesRule,
    SpPunctRule, NspFunparRule, NspInparenRule,
    NspUnaryRule, NspTrailingRule};
<<<<<<< HEAD
use indentation::{LongLinesRule, IN2Rule, IN3Rule, IN4Rule, IN6Rule, IN9Rule,
                  IN10Rule};
use crate::lint::{LintCfg, DMLStyleError};
use crate::analysis::{LocalDMLError, parsing::tree::ZeroRange};
=======
use indentation::{LongLinesRule, IN2Rule, IN3Rule, IN9Rule, IN10Rule};
use crate::lint::LintCfg;
>>>>>>> 9e616a74

pub struct CurrentRules {
    pub sp_brace: SpBracesRule,
    pub sp_punct: SpPunctRule,
    pub nsp_funpar: NspFunparRule,
    pub nsp_inparen: NspInparenRule,
    pub nsp_unary: NspUnaryRule,
    pub nsp_trailing: NspTrailingRule,
    pub long_lines: LongLinesRule,
    pub in2: IN2Rule,
    pub in3: IN3Rule,
<<<<<<< HEAD
    pub in4: IN4Rule,
    pub in6: IN6Rule,
=======
>>>>>>> 9e616a74
    pub in9: IN9Rule,
    pub in10: IN10Rule
}

pub fn  instantiate_rules(cfg: &LintCfg) -> CurrentRules {
    CurrentRules {
        sp_brace: SpBracesRule { enabled: cfg.sp_brace.is_some() },
        sp_punct: SpPunctRule { enabled: cfg.sp_punct.is_some() },
        nsp_funpar: NspFunparRule { enabled: cfg.nsp_funpar.is_some() },
        nsp_inparen: NspInparenRule { enabled: cfg.nsp_inparen.is_some() },
        nsp_unary: NspUnaryRule { enabled: cfg.nsp_unary.is_some() },
        nsp_trailing: NspTrailingRule { enabled: cfg.nsp_trailing.is_some() },
        long_lines: LongLinesRule::from_options(&cfg.long_lines),
        in2: IN2Rule { enabled: cfg.in2.is_some() },
        in3: IN3Rule::from_options(&cfg.in3),
<<<<<<< HEAD
        in4: IN4Rule::from_options(&cfg.in4),
        in6: IN6Rule::from_options(&cfg.in6),
=======
>>>>>>> 9e616a74
        in9: IN9Rule::from_options(&cfg.in9),
        in10: IN10Rule::from_options(&cfg.in10)
    }
}

// struct/trait generic_rule
pub trait Rule {
    fn name() -> &'static str;
    fn description() -> &'static str;
    fn get_rule_type() -> RuleType;
    fn push_err(&self, acc: &mut Vec<DMLStyleError>, range: ZeroRange) {
        let dmlerror = DMLStyleError {
            error: LocalDMLError {
                range: range,
                description: Self::description().to_string(),
            },
            rule_type: Self::get_rule_type(),
        };
        acc.push(dmlerror);
    }
}

#[derive(PartialEq)]
pub enum RuleType {
    SpBraces,
    SpPunct,
    NspFunpar,
    NspInparen,
    NspUnary,
    NspTrailing,
    LongLines,
    IN2,
    IN3,
    IN4,
    IN6,
    IN9,
    IN10
}
<|MERGE_RESOLUTION|>--- conflicted
+++ resolved
@@ -7,15 +7,9 @@
 use spacing::{SpBracesRule,
     SpPunctRule, NspFunparRule, NspInparenRule,
     NspUnaryRule, NspTrailingRule};
-<<<<<<< HEAD
-use indentation::{LongLinesRule, IN2Rule, IN3Rule, IN4Rule, IN6Rule, IN9Rule,
-                  IN10Rule};
+use indentation::{LongLinesRule, IN2Rule, IN3Rule, IN4Rule, IN9Rule, IN10Rule};
 use crate::lint::{LintCfg, DMLStyleError};
 use crate::analysis::{LocalDMLError, parsing::tree::ZeroRange};
-=======
-use indentation::{LongLinesRule, IN2Rule, IN3Rule, IN9Rule, IN10Rule};
-use crate::lint::LintCfg;
->>>>>>> 9e616a74
 
 pub struct CurrentRules {
     pub sp_brace: SpBracesRule,
@@ -27,11 +21,7 @@
     pub long_lines: LongLinesRule,
     pub in2: IN2Rule,
     pub in3: IN3Rule,
-<<<<<<< HEAD
     pub in4: IN4Rule,
-    pub in6: IN6Rule,
-=======
->>>>>>> 9e616a74
     pub in9: IN9Rule,
     pub in10: IN10Rule
 }
@@ -47,11 +37,7 @@
         long_lines: LongLinesRule::from_options(&cfg.long_lines),
         in2: IN2Rule { enabled: cfg.in2.is_some() },
         in3: IN3Rule::from_options(&cfg.in3),
-<<<<<<< HEAD
         in4: IN4Rule::from_options(&cfg.in4),
-        in6: IN6Rule::from_options(&cfg.in6),
-=======
->>>>>>> 9e616a74
         in9: IN9Rule::from_options(&cfg.in9),
         in10: IN10Rule::from_options(&cfg.in10)
     }
