pub mod spacing;
pub mod indentation;

#[cfg(test)]
pub mod tests;

use spacing::{SpBracesRule,
    SpPunctRule, NspFunparRule, NspInparenRule,
    NspUnaryRule, NspTrailingRule};
<<<<<<< HEAD
use indentation::{LongLinesRule, IN2Rule, IN3Rule, IN9Rule, ContinuationLineRule};
=======
use indentation::{LongLinesRule, IN3Rule, IN9Rule, IN6Rule};
>>>>>>> cdd30203
use crate::lint::LintCfg;

pub struct CurrentRules {
    pub sp_brace: SpBracesRule,
    pub sp_punct: SpPunctRule,
    pub nsp_funpar: NspFunparRule,
    pub nsp_inparen: NspInparenRule,
    pub nsp_unary: NspUnaryRule,
    pub nsp_trailing: NspTrailingRule,
    pub long_lines: LongLinesRule,
    pub in2: IN2Rule,
    pub in3: IN3Rule,
    pub in6: IN6Rule,
    pub in9: IN9Rule
}

pub fn  instantiate_rules(cfg: &LintCfg) -> CurrentRules {
    CurrentRules {
        sp_brace: SpBracesRule { enabled: cfg.sp_brace.is_some() },
        sp_punct: SpPunctRule { enabled: cfg.sp_punct.is_some() },
        nsp_funpar: NspFunparRule { enabled: cfg.nsp_funpar.is_some() },
        nsp_inparen: NspInparenRule { enabled: cfg.nsp_inparen.is_some() },
        nsp_unary: NspUnaryRule { enabled: cfg.nsp_unary.is_some() },
        nsp_trailing: NspTrailingRule { enabled: cfg.nsp_trailing.is_some() },
        long_lines: LongLinesRule::from_options(&cfg.long_lines),
        in2: IN2Rule { enabled: cfg.in2.is_some() },
        in3: IN3Rule::from_options(&cfg.in3),
        in6: IN6Rule::from_options(&cfg.in6),
        in9: IN9Rule::from_options(&cfg.in9),
    }
}

// struct/trait generic_rule
pub trait Rule {
    fn name() -> &'static str;
    fn description() -> &'static str;
}<|MERGE_RESOLUTION|>--- conflicted
+++ resolved
@@ -7,11 +7,7 @@
 use spacing::{SpBracesRule,
     SpPunctRule, NspFunparRule, NspInparenRule,
     NspUnaryRule, NspTrailingRule};
-<<<<<<< HEAD
-use indentation::{LongLinesRule, IN2Rule, IN3Rule, IN9Rule, ContinuationLineRule};
-=======
-use indentation::{LongLinesRule, IN3Rule, IN9Rule, IN6Rule};
->>>>>>> cdd30203
+use indentation::{LongLinesRule, IN2Rule, IN3Rule, IN6Rule, IN9Rule};
 use crate::lint::LintCfg;
 
 pub struct CurrentRules {
