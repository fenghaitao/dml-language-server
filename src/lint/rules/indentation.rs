--- conflicted
+++ resolved
@@ -3,14 +3,8 @@
 use crate::analysis::parsing::{statement::{self, CompoundContent, ForContent,
                                SwitchCase, WhileContent, SwitchContent},
                                structure::ObjectStatementsContent,
-<<<<<<< HEAD
-                               types::{BitfieldsContent, LayoutContent,
-                                       StructTypeContent}};
-use crate::span::{Range, ZeroIndexed, Row, Column};
-=======
                                types::{BitfieldsContent, LayoutContent, StructTypeContent}};
 use crate::span::{Range, ZeroIndexed};
->>>>>>> 9e616a74
 use crate::analysis::LocalDMLError;
 use crate::analysis::parsing::tree::{ZeroRange, Content, TreeElement};
 use serde::{Deserialize, Serialize};
@@ -254,7 +248,6 @@
     }
 }
 
-<<<<<<< HEAD
 pub struct IN4Rule {
     pub enabled: bool,
     pub indentation_spaces: u32,
@@ -372,94 +365,7 @@
         }
     }
 }
-// IN6: Continuation Line
-#[derive(Clone, Debug, Serialize, Deserialize, PartialEq)]
-pub struct IN6Options {
-    #[serde(default = "default_indentation_spaces")]
-    pub indentation_spaces: u32,
-}
-
-pub struct IN6Rule {
-    pub enabled: bool,
-    pub indentation_spaces: u32,
-}
-
-impl IN6Rule {
-    pub fn from_options(options: &Option<IN6Options>) -> IN6Rule {
-        match options {
-            Some(in6) => IN6Rule {
-                enabled: true,
-                indentation_spaces: in6.indentation_spaces,
-            },
-            None => IN6Rule {
-                enabled: false,
-                indentation_spaces: 0,
-            },
-        }
-    }
-
-    pub fn check(&self, acc: &mut Vec<DMLStyleError>, lines: &[&str]) {
-        if !self.enabled {
-            return;
-        }
-
-        let arithmetic_operators = ["+", "-", "*", "/", "%", "="];
-        let comparison_operators = ["==", "!=", "<", ">", "<=", ">="];
-        let logical_operators = ["&&", "||"];
-        let bitwise_operators = ["&", "|", "<<", ">>"];
-
-        let operators = [
-            &arithmetic_operators[..],
-            &comparison_operators[..],
-            &logical_operators[..],
-            &bitwise_operators[..],
-        ];
-
-        for (i, line) in lines.iter().enumerate() {
-            if let Some(last_char) = line.trim().chars().last() {
-                if operators.iter().any(|ops| ops.contains(&last_char.to_string().as_str())) {
-                    let next_line = lines.get(i + 1);
-                    if let Some(next_line) = next_line {
-                        let expected_indent = line.chars().take_while(|c| c.is_whitespace()).count() + self.indentation_spaces as usize;
-                        let actual_indent = next_line.chars().take_while(|c| c.is_whitespace()).count();
-                        if actual_indent != expected_indent {
-                            let msg = IN6Rule::description().to_owned();
-                            let dmlerror = DMLStyleError {
-                                error: LocalDMLError {
-                                    range: Range::new(
-                                        Row::new_zero_indexed((i + 1) as u32),
-                                        Row::new_zero_indexed((i + 1) as u32),
-                                        Column::new_zero_indexed(0),
-                                        Column::new_zero_indexed(next_line.len() as u32)
-                                    ),
-                                    description: msg,
-                                },
-                                rule_type: Self::get_rule_type(),
-                            };
-                            acc.push(dmlerror);
-                        }
-                    }
-                }
-            }
-        }
-    }
-}
-
-impl Rule for IN6Rule {
-    fn name() -> &'static str {
-        "IN6_CONTINUATION_LINE"
-    }
-
-    fn description() -> &'static str {
-        "Continuation line not indented correctly."
-    }
-    fn get_rule_type() -> RuleType {
-        RuleType::IN6
-    }
-}
-
-=======
->>>>>>> 9e616a74
+
 pub struct IN9Rule {
     pub enabled: bool,
     indentation_spaces: u32
