{
    "sp_brace": {},
    "sp_punct": {},
    "nsp_funpar": {},
    "nsp_inparen": {},
    "nsp_unary": {},
    "nsp_trailing": {},
    "long_lines": { "max_length": 80 },
    "in1": { "indentation_spaces": 4 },
    "in2": {},
    "in3": {},
<<<<<<< HEAD
    "in4": {},
    "in6": {},
=======
>>>>>>> 9e616a74
    "in9": {},
    "in10": {}
}<|MERGE_RESOLUTION|>--- conflicted
+++ resolved
@@ -9,11 +9,7 @@
     "in1": { "indentation_spaces": 4 },
     "in2": {},
     "in3": {},
-<<<<<<< HEAD
     "in4": {},
-    "in6": {},
-=======
->>>>>>> 9e616a74
     "in9": {},
     "in10": {}
 }